--- conflicted
+++ resolved
@@ -42,11 +42,7 @@
 };
 
 const BACKEND_URL = process.env.NODE_ENV === 'production' 
-<<<<<<< HEAD
-  ? 'https://ai-shopping-assistant-1.onrender.com/'  // Replace with your actual backend URL
-=======
   ? 'https://ai-shopping-assistant-1.onrender.com'  // Replace with your actual backend URL
->>>>>>> 1d4e1611
   : 'http://localhost:8000';
 
 const ChatBot: React.FC<ChatBotProps> = ({ onClose }) => {
